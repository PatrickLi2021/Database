--- conflicted
+++ resolved
@@ -84,10 +84,6 @@
 		table.RUnlock()
 		return nil, err
 	}
-<<<<<<< HEAD
-	// bucket.RLock(), we want to unlock the table because we've already located the bucket we need
-=======
->>>>>>> e944947d
 	table.RUnlock()
 	defer bucket.page.Put()
 
@@ -162,27 +158,36 @@
 }
 
 func (table *HashTable) Insert(key int64, value int64) error {
-	table.RLock()
-	hash := Hasher(key, table.depth)
+	// Lock table
+	table.RLock()
+	hash := Hasher(key, table.depth)
+	// Lock bucket
 	bucket, err := table.GetAndLockBucket(hash, WRITE_LOCK)
 	if err != nil {
 		table.WUnlock()
+		bucket.WUnlock()
 		return err
 	}
 	defer bucket.page.Put()
 	table.RUnlock()
 	split, err := bucket.Insert(key, value)
 	if err != nil {
+		// If there's an error, unlock both the table and the bucket
 		bucket.WUnlock()
 		return err
 	}
 	if !split {
+		// If there's an error, unlock both the table and the bucket
 		bucket.WUnlock()
 		return nil
 	}
+	// If we're splitting, acquire a write lock on the table
+	table.WLock()
+	split_error := table.Split(bucket, hash)
+	// After we perform the split, release all locks
+	table.WUnlock()
 	bucket.WUnlock()
-	table.WLock()
-	return table.Split(bucket, hash)
+	return split_error
 }
 
 // Update the given key-value pair.
@@ -243,9 +248,10 @@
 			return nil, err
 		}
 		ret = append(ret, entries...)
-		// Once we are done getting a bucket's entries and appending them, we can unlock
+		// Once we are done getting a bucket's entries and appending them, we can unlock the bucket
 		bucket.RUnlock()
 	}
+	// After all buckets' entries have been appended, we can unlock the table
 	table.RUnlock()
 	return ret, nil
 }
