package pager

import (
	"errors"
	"fmt"
	"io"
	"os"
	"path/filepath"
	"strings"
	"sync"
	"path/filepath"

	config "github.com/csci1270-fall-2023/dbms-projects-handout/pkg/config"
	list "github.com/csci1270-fall-2023/dbms-projects-handout/pkg/list"
	directio "github.com/ncw/directio"
)

// Page size - defaults to 4kb.
const PAGESIZE = int64(directio.BlockSize)

// Maximum number of pages.
const MAXPAGES = config.NumPages

// Pagers manage pages of data read from a file.
type Pager struct {
	file         *os.File             // File descriptor.
	maxPageNum   int64                // The number of pages used by this database.
	ptMtx        sync.Mutex           // Page table mutex.
	freeList     *list.List           // Free page list.
	unpinnedList *list.List           // Unpinned page list.
	pinnedList   *list.List           // Pinned page list.
	pageTable    map[int64]*list.Link // Page table.
}

// Construct a new Pager.
func NewPager() (pager *Pager) {
	pager = &Pager{}
	pager.pageTable = make(map[int64]*list.Link)
	pager.freeList = list.NewList()
	pager.unpinnedList = list.NewList()
	pager.pinnedList = list.NewList()
	frames := directio.AlignedBlock(int(PAGESIZE * MAXPAGES))
	for i := 0; i < MAXPAGES; i++ {
		frame := frames[i*int(PAGESIZE) : (i+1)*int(PAGESIZE)]
		page := Page{
			pager:    pager,
			pagenum:  NOPAGE,
			pinCount: 0,
			dirty:    false,
			data:     &frame,
		}
		pager.freeList.PushTail(&page)
	}
	return pager
}

// HasFile checks if the pager is backed by disk.
func (pager *Pager) HasFile() (hasFile bool) {
	return pager.file != nil
}

// GetFileName returns the file name.
<<<<<<< HEAD
func (pager *Pager) GetFileName() (filename string) {
=======
func (pager *Pager) GetFileName() string {
>>>>>>> 8a2c9d08
	return filepath.Base(pager.file.Name())
}

// GetNumPages returns the number of pages.
func (pager *Pager) GetNumPages() (numPages int64) {
	return pager.maxPageNum
}

// GetFreePN returns the next available page number.
func (pager *Pager) GetFreePN() (nextPN int64) {
	// Assign the first page number beyond the end of the file.
	return pager.maxPageNum
}

// Open initializes our page with a given database file.
func (pager *Pager) Open(filename string) (err error) {
	// Create the necessary prerequisite directories.
	if idx := strings.LastIndex(filename, "/"); idx != -1 {
		err = os.MkdirAll(filename[:idx], 0775)
		if err != nil {
			return err
		}
	}
	// Open or create the db file.
	pager.file, err = directio.OpenFile(filename, os.O_RDWR|os.O_CREATE, 0666)
	if err != nil {
		return err
	}
	// Get info about the size of the pager.
	var info os.FileInfo
	var len int64
	if info, err = pager.file.Stat(); err == nil {
		len = info.Size()
		if len%PAGESIZE != 0 {
			return errors.New("open: DB file has been corrupted")
		}
	}
	// Set the number of pages and hand off initialization to someone else.
	pager.maxPageNum = len / PAGESIZE
	return nil
}

// Close signals our pager to flush all dirty pages to disk.
func (pager *Pager) Close() (err error) {
	// Prevent new data from being paged in.
	pager.ptMtx.Lock()
	// Check if all refcounts are 0.
	curLink := pager.pinnedList.PeekHead()
	if curLink != nil {
		fmt.Println("ERROR: pages are still pinned on close")
	}
	// Cleanup.
	pager.FlushAllPages()
	if pager.file != nil {
		err = pager.file.Close()
	}
	pager.ptMtx.Unlock()
	return err
}

// Populate a page's data field, given a pagenumber.
func (pager *Pager) ReadPageFromDisk(page *Page, pagenum int64) (err error) {
	if _, err := pager.file.Seek(pagenum*PAGESIZE, 0); err != nil {
		return err
	}
	if _, err := pager.file.Read(*page.data); err != nil && err != io.EOF {
		return err
	}
	return nil
}

// newPage returns an unused buffer from the free or unpinned list
// the ptMtx should be locked on entry
func (pager *Pager) NewPage(pagenum int64) (newPage *Page, err error) {
	/* SOLUTION {{{ */
	if freeLink := pager.freeList.PeekHead(); freeLink != nil {
		// Check the free list first
		freeLink.PopSelf()
		newPage = freeLink.GetKey().(*Page)
	} else if unpinLink := pager.unpinnedList.PeekHead(); pager.HasFile() && unpinLink != nil {
		// If no page was found, evict a page from the unpinned list.
		// But skip this if our pager isn't backed by disk.
		unpinLink.PopSelf()
		newPage = unpinLink.GetKey().(*Page)
		pager.FlushPage(newPage)
		delete(pager.pageTable, newPage.pagenum)
	} else {
		// If still no page is found, error.
		return nil, errors.New("no available pages")
	}
	newPage.pagenum = pagenum
	newPage.dirty = false
	newPage.pinCount = 1
	return newPage, nil
	/* SOLUTION }}} */
}

// GetPage returns the page corresponding to the given pagenum.
func (pager *Pager) GetPage(pagenum int64) (page *Page, err error) {
	/* SOLUTION {{{ */
	// Input checking.
	if pagenum < 0 {
		return nil, errors.New("invalid pagenum")
	}
	// Try to get from page table.
	var newLink *list.Link
	pager.ptMtx.Lock()
	defer pager.ptMtx.Unlock()
	link, ok := pager.pageTable[pagenum]
	if ok {
		page = link.GetKey().(*Page)
		// Move the page to the pinned list if needed.
		if link.GetList() == pager.unpinnedList {
			link.PopSelf()
			newLink = pager.pinnedList.PushTail(page)
			pager.pageTable[pagenum] = newLink
		}
		page.Get()
		return page, nil
	}
	// Else, create a buffer to hold the new page in.
	page, err = pager.NewPage(pagenum)
	if err != nil {
		return nil, err
	}

	// Check if we need to create a new page.
	if pagenum >= pager.maxPageNum {
		pager.maxPageNum++
		page.dirty = true
	} else {
		// Read an existing page in.
		page.dirty = false
		err = pager.ReadPageFromDisk(page, pagenum)
		if err != nil {
			pager.freeList.PushTail(page)
			return nil, err
		}
	}
	// Insert the page into our list of pages.
	newLink = pager.pinnedList.PushTail(page)
	pager.pageTable[pagenum] = newLink
	return page, nil
	/* SOLUTION }}} */
}

// Flush a particular page to disk.
func (pager *Pager) FlushPage(page *Page) {
	/* SOLUTION {{{ */
	if pager.HasFile() && page.IsDirty() {
		pager.file.WriteAt(
			*page.data,
			page.pagenum*PAGESIZE,
		)
		page.SetDirty(false)
	}
	/* SOLUTION }}} */
}

// Flushes all dirty pages.
func (pager *Pager) FlushAllPages() {
<<<<<<< HEAD
	/* SOLUTION {{{ */
	writer := func(link *list.Link) {
		page := link.GetKey().(*Page)
		pager.FlushPage(page)
	}
	pager.pinnedList.Map(writer)
	pager.unpinnedList.Map(writer)
	/* SOLUTION }}} */
=======
	panic("function not yet implemented")
>>>>>>> 8a2c9d08
}

// [RECOVERY] Block all updates.
func (pager *Pager) LockAllUpdates() {
	pager.ptMtx.Lock()
	for _, page := range pager.pageTable {
		page.GetKey().(*Page).LockUpdates()
	}
}

// [RECOVERY] Enable updates.
func (pager *Pager) UnlockAllUpdates() {
	for _, page := range pager.pageTable {
		page.GetKey().(*Page).UnlockUpdates()
	}
	pager.ptMtx.Unlock()
}<|MERGE_RESOLUTION|>--- conflicted
+++ resolved
@@ -7,8 +7,7 @@
 	"os"
 	"path/filepath"
 	"strings"
-	"sync"
-	"path/filepath"
+	"sync"	
 
 	config "github.com/csci1270-fall-2023/dbms-projects-handout/pkg/config"
 	list "github.com/csci1270-fall-2023/dbms-projects-handout/pkg/list"
@@ -60,11 +59,7 @@
 }
 
 // GetFileName returns the file name.
-<<<<<<< HEAD
-func (pager *Pager) GetFileName() (filename string) {
-=======
 func (pager *Pager) GetFileName() string {
->>>>>>> 8a2c9d08
 	return filepath.Base(pager.file.Name())
 }
 
@@ -226,7 +221,6 @@
 
 // Flushes all dirty pages.
 func (pager *Pager) FlushAllPages() {
-<<<<<<< HEAD
 	/* SOLUTION {{{ */
 	writer := func(link *list.Link) {
 		page := link.GetKey().(*Page)
@@ -235,9 +229,6 @@
 	pager.pinnedList.Map(writer)
 	pager.unpinnedList.Map(writer)
 	/* SOLUTION }}} */
-=======
-	panic("function not yet implemented")
->>>>>>> 8a2c9d08
 }
 
 // [RECOVERY] Block all updates.
