--- conflicted
+++ resolved
@@ -3,13 +3,10 @@
 import (
 	"flag"
 	"fmt"
-<<<<<<< HEAD
-=======
 	"os"
 	"os/signal"
 	"syscall"
 
->>>>>>> c5e79a2b
 	// "log"
 	// "net"
 
