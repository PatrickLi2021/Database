package main

import (
	"flag"
	"fmt"
	"log"
	"net"
	"os"
	"os/signal"
	"syscall"

	"github.com/csci1270-fall-2023/dbms-projects-handout/pkg/concurrency"
	config "github.com/csci1270-fall-2023/dbms-projects-handout/pkg/config"
	list "github.com/csci1270-fall-2023/dbms-projects-handout/pkg/list"
	pager "github.com/csci1270-fall-2023/dbms-projects-handout/pkg/pager"
	repl "github.com/csci1270-fall-2023/dbms-projects-handout/pkg/repl"

	db "github.com/csci1270-fall-2023/dbms-projects-handout/pkg/db"
	// query "github.com/csci1270-fall-2023/dbms-projects-handout/pkg/query"
	// concurrency "github.com/csci1270-fall-2023/dbms-projects-handout/pkg/concurrency"
	// recovery "github.com/csci1270-fall-2023/dbms-projects-handout/pkg/recovery"

	uuid "github.com/google/uuid"
)

// Default port 8335 (BEES).
const DEFAULT_PORT int = 8335

// [BTREE]
// Listens for SIGINT or SIGTERM and calls table.CloseDB().
func setupCloseHandler(database *db.Database) {
	c := make(chan os.Signal)
	signal.Notify(c, os.Interrupt, syscall.SIGTERM)
	go func() {
		<-c
		fmt.Println("closehandler invoked")
		database.Close()
		os.Exit(0)
	}()
}

// [CONCURRENCY]
// Start listening for connections at port `port`.
func startServer(repl *repl.REPL, tm *concurrency.TransactionManager, prompt string, port int) {
	// Handle a connection by running the repl on it.
	handleConn := func(c net.Conn) {
		clientId := uuid.New()
		defer c.Close()
		if tm != nil {
			defer tm.Commit(clientId)
		}
		repl.Run(c, clientId, prompt)
	}
	// Start listening for new connections.
	listener, err := net.Listen("tcp", fmt.Sprintf(":%v", port))
	if err != nil {
		log.Fatal(err)
	}
	dbName := config.DBName
	fmt.Printf("%v server started listening on localhost:%v\n", dbName,
		listener.Addr().(*net.TCPAddr).Port)
	// Handle each connection.
	for {
		conn, err := listener.Accept()
		if err != nil {
			log.Print(err)
			continue
		}
		go handleConn(conn)
	}
}

// Start the database.
func main() {
	// fmt.Printf("%d keys per internal, %d keys per leaf\n", btree.KEYS_PER_INTERNAL_NODE, btree.ENTRIES_PER_LEAF_NODE)
	// Set up flags.
	var promptFlag = flag.Bool("c", true, "use prompt?")
	var projectFlag = flag.String("project", "", "choose project: [go,pager,db,query,concurrency,recovery] (required)")

	// [BTREE]
	var dbFlag = flag.String("db", "data/", "DB folder")

	// [CONCURRENCY]
<<<<<<< HEAD
	// var portFlag = flag.Int("p", DEFAULT_PORT, "port number")
=======
	var portFlag = flag.Int("p", DEFAULT_PORT, "port number")

>>>>>>> 4b3de63a
	flag.Parse()

	// [BTREE]
	// Open the db.
	database, err := db.Open(*dbFlag)
	if err != nil {
		panic(err)
	}

	// [RECOVERY]
	// // Set up the log file.
	// err = database.CreateLogFile()
	// if err != nil {
	// 	panic(err)
	// }

	// [BTREE]
	// Setup close conditions.
	defer database.Close()
	setupCloseHandler(database)

	// Set up REPL resources.
	prompt := config.GetPrompt(*promptFlag)
	repls := make([]*repl.REPL, 0)

	// [CONCURRENCY]
	var tm *concurrency.TransactionManager
	server := false

	// [RECOVERY]
	// var rm *recovery.RecoveryManager

	// Get the right REPLs.
	switch *projectFlag {
	case "go":
		l := list.NewList()
		repls = append(repls, list.ListRepl(l))

	// [PAGER]
	case "pager":
		pRepl, err := pager.PagerRepl()
		if err != nil {
			fmt.Println(err)
			return
		}
		repls = append(repls, pRepl)

	// [BTREE]
	case "db":
		server = false
		repls = append(repls, db.DatabaseRepl(database))

	// [QUERY]
	// case "query":
	// 	server = false
	// 	repls = append(repls, db.DatabaseRepl(database))
	// 	repls = append(repls, query.QueryRepl(database))

	// [CONCURRENCY]
	case "concurrency":
		server = true
		lm := concurrency.NewLockManager()
		tm = concurrency.NewTransactionManager(lm)
		repls = append(repls, concurrency.TransactionREPL(database, tm))

	// [RECOVERY]
	// case "recovery":
	// 	server = true
	// 	lm := concurrency.NewLockManager()
	// 	tm = concurrency.NewTransactionManager(lm)
	// 	rm, err = recovery.NewRecoveryManager(database, tm)
	// 	if err != nil {
	// 		fmt.Println(err)
	// 		return
	// 	}
	// 	repls = append(repls, recovery.RecoveryREPL(database, tm, rm))
	// 	// Recover in this case!
	// 	rm.Recover()

	default:
		fmt.Println("must specify -project [go,pager,db,query,concurrency,recovery]")
		return
	}

	// Combine the REPLs.
	r, err := repl.CombineRepls(repls)
	if err != nil {
		fmt.Println(err)
		return
	}

	// Start server if server (concurrency or recovery), else run REPL here.
	if server {
		// 	[CONCURRENCY]
		startServer(r, tm, prompt, *portFlag)
	} else {
		r.Run(nil, uuid.New(), prompt)
	}
}<|MERGE_RESOLUTION|>--- conflicted
+++ resolved
@@ -81,12 +81,8 @@
 	var dbFlag = flag.String("db", "data/", "DB folder")
 
 	// [CONCURRENCY]
-<<<<<<< HEAD
-	// var portFlag = flag.Int("p", DEFAULT_PORT, "port number")
-=======
 	var portFlag = flag.Int("p", DEFAULT_PORT, "port number")
 
->>>>>>> 4b3de63a
 	flag.Parse()
 
 	// [BTREE]
